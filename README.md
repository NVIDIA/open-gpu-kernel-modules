# NVIDIA Linux Open GPU Kernel Module Source

This is the source release of the NVIDIA Linux open GPU kernel modules,
version 535.54.03.


## How to Build

To build:

    make modules -j$(nproc)

To install, first uninstall any existing NVIDIA kernel modules. Then,
as root:

    make modules_install -j$(nproc)

Note that the kernel modules built here must be used with GSP
firmware and user-space NVIDIA GPU driver components from a corresponding
<<<<<<< HEAD
530.41.03 driver release. This can be achieved by installing
=======
535.54.03 driver release.  This can be achieved by installing
>>>>>>> 26458140
the NVIDIA GPU driver from the .run file using the `--no-kernel-modules`
option. E.g.,

    sh ./NVIDIA-Linux-[...].run --no-kernel-modules


## Supported Target CPU Architectures

Currently, the kernel modules can be built for x86_64 or aarch64.
If cross-compiling, set these variables on the make command line:

    TARGET_ARCH=aarch64|x86_64
    CC
    LD
    AR
    CXX
    OBJCOPY

E.g.,

    # compile on x86_64 for aarch64
    make modules -j$(nproc)         \
        TARGET_ARCH=aarch64         \
        CC=aarch64-linux-gnu-gcc    \
        LD=aarch64-linux-gnu-ld     \
        AR=aarch64-linux-gnu-ar     \
        CXX=aarch64-linux-gnu-g++   \
        OBJCOPY=aarch64-linux-gnu-objcopy


## Other Build Knobs

NV_VERBOSE - Set this to "1" to print each complete command executed;
    otherwise, a succinct "CC" line is printed.

DEBUG - Set this to "1" to build the kernel modules as debug. By default, the
    build compiles without debugging information. This also enables
    various debug log messages in the kernel modules.

These variables can be set on the make command line. E.g.,

    make modules -j$(nproc) NV_VERBOSE=1


## Supported Toolchains

Any reasonably modern version of GCC or Clang can be used to build the
kernel modules. Note that the kernel interface layers of the kernel
modules must be built with the toolchain that was used to build the
kernel.


## Supported Linux Kernel Versions

The NVIDIA open kernel modules support the same range of Linux kernel
versions that are supported with the proprietary NVIDIA kernel modules.
This is currently Linux kernel 3.10 or newer.


## How to Contribute

Contributions can be made by creating a pull request on
https://github.com/NVIDIA/open-gpu-kernel-modules
We'll respond via GitHub.

Note that when submitting a pull request, you will be prompted to accept
a Contributor License Agreement.

This code base is shared with NVIDIA's proprietary drivers, and various
processing is performed on the shared code to produce the source code that is
published here. This has several implications for the foreseeable future:

* The GitHub repository will function mostly as a snapshot of each driver
  release.

* We do not expect to be able to provide revision history for individual
  changes that were made to NVIDIA's shared code base. There will likely
  only be one git commit per driver release.

* We may not be able to reflect individual contributions as separate
  git commits in the GitHub repository.

* Because the code undergoes various processing prior to publishing here,
  contributions made here require manual merging to be applied to the shared
  code base. Therefore, large refactoring changes made here may be difficult to
  merge and accept back into the shared code base. If you have large
  refactoring to suggest, please contact us in advance, so we can coordinate.


## How to Report Issues

Problems specific to the Open GPU Kernel Modules can be reported in the
Issues section of the https://github.com/NVIDIA/open-gpu-kernel-modules
repository.

Further, any of the existing bug reporting venues can be used to communicate
problems to NVIDIA, such as our forum:

https://forums.developer.nvidia.com/c/gpu-graphics/linux/148

or linux-bugs@nvidia.com.

Please see the 'NVIDIA Contact Info and Additional Resources' section
of the NVIDIA GPU Driver README for details.

Please see the separate [SECURITY.md](SECURITY.md) document if you
believe you have discovered a security vulnerability in this software.


## Kernel Interface and OS-Agnostic Components of Kernel Modules

Most of NVIDIA's kernel modules are split into two components:

* An "OS-agnostic" component: this is the component of each kernel module
  that is independent of operating system.

* A "kernel interface layer": this is the component of each kernel module
  that is specific to the Linux kernel version and configuration.

When packaged in the NVIDIA .run installation package, the OS-agnostic
component is provided as a binary: it is large and time-consuming to
compile, so pre-built versions are provided so that the user does
not have to compile it during every driver installation. For the
nvidia.ko kernel module, this component is named "nv-kernel.o_binary".
For the nvidia-modeset.ko kernel module, this component is named
"nv-modeset-kernel.o_binary". Neither nvidia-drm.ko nor nvidia-uvm.ko
have OS-agnostic components.

The kernel interface layer component for each kernel module must be built
for the target kernel.


## Directory Structure Layout

- `kernel-open/`                The kernel interface layer
- `kernel-open/nvidia/`         The kernel interface layer for nvidia.ko
- `kernel-open/nvidia-drm/`     The kernel interface layer for nvidia-drm.ko
- `kernel-open/nvidia-modeset/` The kernel interface layer for nvidia-modeset.ko
- `kernel-open/nvidia-uvm/`     The kernel interface layer for nvidia-uvm.ko

- `src/`                        The OS-agnostic code
- `src/nvidia/`                 The OS-agnostic code for nvidia.ko
- `src/nvidia-modeset/`         The OS-agnostic code for nvidia-modeset.ko
- `src/common/`                 Utility code used by one or more of nvidia.ko and nvidia-modeset.ko
- `nouveau/`                    Tools for integration with the Nouveau device driver


## Nouveau device driver integration

The Python script in the 'nouveau' directory is used to extract some of the
firmware binary images (and related data) encoded in the source code and
store them as distinct files.  These files are used by the Nouveau device
driver to load and communicate with the GSP firmware.

The layout of the binary files is described in nouveau_firmware_layout.ods,
which is an OpenDocument Spreadsheet file, compatible with most spreadsheet
software applications.


## Compatible GPUs

The open-gpu-kernel-modules can be used on any Turing or later GPU
(see the table below). However, in the 535.54.03 release,
GeForce and Workstation support is still considered alpha-quality.

To enable use of the open kernel modules on GeForce and Workstation GPUs,
set the "NVreg_OpenRmEnableUnsupportedGpus" nvidia.ko kernel module
parameter to 1. For more details, see the NVIDIA GPU driver end user
README here:

https://us.download.nvidia.com/XFree86/Linux-x86_64/535.54.03/README/kernel_open.html

In the below table, if three IDs are listed, the first is the PCI Device
ID, the second is the PCI Subsystem Vendor ID, and the third is the PCI
Subsystem Device ID.

| Product Name                                    | PCI ID         |
| ----------------------------------------------- | -------------- |
| NVIDIA TITAN RTX                                | 1E02           |
| NVIDIA GeForce RTX 2080 Ti                      | 1E04           |
| NVIDIA GeForce RTX 2080 Ti                      | 1E07           |
| Quadro RTX 6000                                 | 1E30           |
| Quadro RTX 8000                                 | 1E30 1028 129E |
| Quadro RTX 8000                                 | 1E30 103C 129E |
| Quadro RTX 8000                                 | 1E30 10DE 129E |
| Quadro RTX 6000                                 | 1E36           |
| Quadro RTX 8000                                 | 1E78 10DE 13D8 |
| Quadro RTX 6000                                 | 1E78 10DE 13D9 |
| NVIDIA GeForce RTX 2080 SUPER                   | 1E81           |
| NVIDIA GeForce RTX 2080                         | 1E82           |
| NVIDIA GeForce RTX 2070 SUPER                   | 1E84           |
| NVIDIA GeForce RTX 2080                         | 1E87           |
| NVIDIA GeForce RTX 2060                         | 1E89           |
| NVIDIA GeForce RTX 2080                         | 1E90           |
| NVIDIA GeForce RTX 2080 with Max-Q Design       | 1E90 1025 1375 |
| NVIDIA GeForce RTX 2080 with Max-Q Design       | 1E90 1028 08A1 |
| NVIDIA GeForce RTX 2080 with Max-Q Design       | 1E90 1028 08A2 |
| NVIDIA GeForce RTX 2080 with Max-Q Design       | 1E90 1028 08EA |
| NVIDIA GeForce RTX 2080 with Max-Q Design       | 1E90 1028 08EB |
| NVIDIA GeForce RTX 2080 with Max-Q Design       | 1E90 1028 08EC |
| NVIDIA GeForce RTX 2080 with Max-Q Design       | 1E90 1028 08ED |
| NVIDIA GeForce RTX 2080 with Max-Q Design       | 1E90 1028 08EE |
| NVIDIA GeForce RTX 2080 with Max-Q Design       | 1E90 1028 08EF |
| NVIDIA GeForce RTX 2080 with Max-Q Design       | 1E90 1028 093B |
| NVIDIA GeForce RTX 2080 with Max-Q Design       | 1E90 1028 093C |
| NVIDIA GeForce RTX 2080 with Max-Q Design       | 1E90 103C 8572 |
| NVIDIA GeForce RTX 2080 with Max-Q Design       | 1E90 103C 8573 |
| NVIDIA GeForce RTX 2080 with Max-Q Design       | 1E90 103C 8602 |
| NVIDIA GeForce RTX 2080 with Max-Q Design       | 1E90 103C 8606 |
| NVIDIA GeForce RTX 2080 with Max-Q Design       | 1E90 103C 86C6 |
| NVIDIA GeForce RTX 2080 with Max-Q Design       | 1E90 103C 86C7 |
| NVIDIA GeForce RTX 2080 with Max-Q Design       | 1E90 103C 87A6 |
| NVIDIA GeForce RTX 2080 with Max-Q Design       | 1E90 103C 87A7 |
| NVIDIA GeForce RTX 2080 with Max-Q Design       | 1E90 1043 131F |
| NVIDIA GeForce RTX 2080 with Max-Q Design       | 1E90 1043 137F |
| NVIDIA GeForce RTX 2080 with Max-Q Design       | 1E90 1043 141F |
| NVIDIA GeForce RTX 2080 with Max-Q Design       | 1E90 1043 1751 |
| NVIDIA GeForce RTX 2080 with Max-Q Design       | 1E90 1458 1660 |
| NVIDIA GeForce RTX 2080 with Max-Q Design       | 1E90 1458 1661 |
| NVIDIA GeForce RTX 2080 with Max-Q Design       | 1E90 1458 1662 |
| NVIDIA GeForce RTX 2080 with Max-Q Design       | 1E90 1458 75A6 |
| NVIDIA GeForce RTX 2080 with Max-Q Design       | 1E90 1458 75A7 |
| NVIDIA GeForce RTX 2080 with Max-Q Design       | 1E90 1458 86A6 |
| NVIDIA GeForce RTX 2080 with Max-Q Design       | 1E90 1458 86A7 |
| NVIDIA GeForce RTX 2080 with Max-Q Design       | 1E90 1462 1274 |
| NVIDIA GeForce RTX 2080 with Max-Q Design       | 1E90 1462 1277 |
| NVIDIA GeForce RTX 2080 with Max-Q Design       | 1E90 152D 1220 |
| NVIDIA GeForce RTX 2080 with Max-Q Design       | 1E90 1558 95E1 |
| NVIDIA GeForce RTX 2080 with Max-Q Design       | 1E90 1558 97E1 |
| NVIDIA GeForce RTX 2080 with Max-Q Design       | 1E90 1A58 2002 |
| NVIDIA GeForce RTX 2080 with Max-Q Design       | 1E90 1A58 2005 |
| NVIDIA GeForce RTX 2080 with Max-Q Design       | 1E90 1A58 2007 |
| NVIDIA GeForce RTX 2080 with Max-Q Design       | 1E90 1A58 3000 |
| NVIDIA GeForce RTX 2080 with Max-Q Design       | 1E90 1A58 3001 |
| NVIDIA GeForce RTX 2080 with Max-Q Design       | 1E90 1D05 1069 |
| NVIDIA GeForce RTX 2070 Super                   | 1E91           |
| NVIDIA GeForce RTX 2070 Super with Max-Q Design | 1E91 103C 8607 |
| NVIDIA GeForce RTX 2070 Super with Max-Q Design | 1E91 103C 8736 |
| NVIDIA GeForce RTX 2070 Super with Max-Q Design | 1E91 103C 8738 |
| NVIDIA GeForce RTX 2070 Super with Max-Q Design | 1E91 103C 8772 |
| NVIDIA GeForce RTX 2070 Super with Max-Q Design | 1E91 103C 878A |
| NVIDIA GeForce RTX 2070 Super with Max-Q Design | 1E91 103C 878B |
| NVIDIA GeForce RTX 2070 Super with Max-Q Design | 1E91 1043 1E61 |
| NVIDIA GeForce RTX 2070 Super with Max-Q Design | 1E91 1458 1511 |
| NVIDIA GeForce RTX 2070 Super with Max-Q Design | 1E91 1458 75B3 |
| NVIDIA GeForce RTX 2070 Super with Max-Q Design | 1E91 1458 75B4 |
| NVIDIA GeForce RTX 2070 Super with Max-Q Design | 1E91 1458 76B2 |
| NVIDIA GeForce RTX 2070 Super with Max-Q Design | 1E91 1458 76B3 |
| NVIDIA GeForce RTX 2070 Super with Max-Q Design | 1E91 1458 78A2 |
| NVIDIA GeForce RTX 2070 Super with Max-Q Design | 1E91 1458 78A3 |
| NVIDIA GeForce RTX 2070 Super with Max-Q Design | 1E91 1458 86B2 |
| NVIDIA GeForce RTX 2070 Super with Max-Q Design | 1E91 1458 86B3 |
| NVIDIA GeForce RTX 2070 Super with Max-Q Design | 1E91 1462 12AE |
| NVIDIA GeForce RTX 2070 Super with Max-Q Design | 1E91 1462 12B0 |
| NVIDIA GeForce RTX 2070 Super with Max-Q Design | 1E91 1462 12C6 |
| NVIDIA GeForce RTX 2070 Super with Max-Q Design | 1E91 17AA 22C3 |
| NVIDIA GeForce RTX 2070 Super with Max-Q Design | 1E91 17AA 22C5 |
| NVIDIA GeForce RTX 2070 Super with Max-Q Design | 1E91 1A58 2009 |
| NVIDIA GeForce RTX 2070 Super with Max-Q Design | 1E91 1A58 200A |
| NVIDIA GeForce RTX 2070 Super with Max-Q Design | 1E91 1A58 3002 |
| NVIDIA GeForce RTX 2070 Super with Max-Q Design | 1E91 8086 3012 |
| NVIDIA GeForce RTX 2080 Super                   | 1E93           |
| NVIDIA GeForce RTX 2080 Super with Max-Q Design | 1E93 1025 1401 |
| NVIDIA GeForce RTX 2080 Super with Max-Q Design | 1E93 1025 149C |
| NVIDIA GeForce RTX 2080 Super with Max-Q Design | 1E93 1028 09D2 |
| NVIDIA GeForce RTX 2080 Super with Max-Q Design | 1E93 103C 8607 |
| NVIDIA GeForce RTX 2080 Super with Max-Q Design | 1E93 103C 86C7 |
| NVIDIA GeForce RTX 2080 Super with Max-Q Design | 1E93 103C 8736 |
| NVIDIA GeForce RTX 2080 Super with Max-Q Design | 1E93 103C 8738 |
| NVIDIA GeForce RTX 2080 Super with Max-Q Design | 1E93 103C 8772 |
| NVIDIA GeForce RTX 2080 Super with Max-Q Design | 1E93 103C 87A6 |
| NVIDIA GeForce RTX 2080 Super with Max-Q Design | 1E93 103C 87A7 |
| NVIDIA GeForce RTX 2080 Super with Max-Q Design | 1E93 1458 75B1 |
| NVIDIA GeForce RTX 2080 Super with Max-Q Design | 1E93 1458 75B2 |
| NVIDIA GeForce RTX 2080 Super with Max-Q Design | 1E93 1458 76B0 |
| NVIDIA GeForce RTX 2080 Super with Max-Q Design | 1E93 1458 76B1 |
| NVIDIA GeForce RTX 2080 Super with Max-Q Design | 1E93 1458 78A0 |
| NVIDIA GeForce RTX 2080 Super with Max-Q Design | 1E93 1458 78A1 |
| NVIDIA GeForce RTX 2080 Super with Max-Q Design | 1E93 1458 86B0 |
| NVIDIA GeForce RTX 2080 Super with Max-Q Design | 1E93 1458 86B1 |
| NVIDIA GeForce RTX 2080 Super with Max-Q Design | 1E93 1462 12AE |
| NVIDIA GeForce RTX 2080 Super with Max-Q Design | 1E93 1462 12B0 |
| NVIDIA GeForce RTX 2080 Super with Max-Q Design | 1E93 1462 12B4 |
| NVIDIA GeForce RTX 2080 Super with Max-Q Design | 1E93 1462 12C6 |
| NVIDIA GeForce RTX 2080 Super with Max-Q Design | 1E93 1558 50D3 |
| NVIDIA GeForce RTX 2080 Super with Max-Q Design | 1E93 1558 70D1 |
| NVIDIA GeForce RTX 2080 Super with Max-Q Design | 1E93 17AA 22C3 |
| NVIDIA GeForce RTX 2080 Super with Max-Q Design | 1E93 17AA 22C5 |
| NVIDIA GeForce RTX 2080 Super with Max-Q Design | 1E93 1A58 2009 |
| NVIDIA GeForce RTX 2080 Super with Max-Q Design | 1E93 1A58 200A |
| NVIDIA GeForce RTX 2080 Super with Max-Q Design | 1E93 1A58 3002 |
| NVIDIA GeForce RTX 2080 Super with Max-Q Design | 1E93 1D05 1089 |
| Quadro RTX 5000                                 | 1EB0           |
| Quadro RTX 4000                                 | 1EB1           |
| Quadro RTX 5000                                 | 1EB5           |
| Quadro RTX 5000 with Max-Q Design               | 1EB5 1025 1375 |
| Quadro RTX 5000 with Max-Q Design               | 1EB5 1025 1401 |
| Quadro RTX 5000 with Max-Q Design               | 1EB5 1025 149C |
| Quadro RTX 5000 with Max-Q Design               | 1EB5 1028 09C3 |
| Quadro RTX 5000 with Max-Q Design               | 1EB5 103C 8736 |
| Quadro RTX 5000 with Max-Q Design               | 1EB5 103C 8738 |
| Quadro RTX 5000 with Max-Q Design               | 1EB5 103C 8772 |
| Quadro RTX 5000 with Max-Q Design               | 1EB5 103C 8780 |
| Quadro RTX 5000 with Max-Q Design               | 1EB5 103C 8782 |
| Quadro RTX 5000 with Max-Q Design               | 1EB5 103C 8783 |
| Quadro RTX 5000 with Max-Q Design               | 1EB5 103C 8785 |
| Quadro RTX 5000 with Max-Q Design               | 1EB5 1043 1DD1 |
| Quadro RTX 5000 with Max-Q Design               | 1EB5 1462 1274 |
| Quadro RTX 5000 with Max-Q Design               | 1EB5 1462 12B0 |
| Quadro RTX 5000 with Max-Q Design               | 1EB5 1462 12C6 |
| Quadro RTX 5000 with Max-Q Design               | 1EB5 17AA 22B8 |
| Quadro RTX 5000 with Max-Q Design               | 1EB5 17AA 22BA |
| Quadro RTX 5000 with Max-Q Design               | 1EB5 1A58 2005 |
| Quadro RTX 5000 with Max-Q Design               | 1EB5 1A58 2007 |
| Quadro RTX 5000 with Max-Q Design               | 1EB5 1A58 2008 |
| Quadro RTX 5000 with Max-Q Design               | 1EB5 1A58 200A |
| Quadro RTX 4000                                 | 1EB6           |
| Quadro RTX 4000 with Max-Q Design               | 1EB6 1028 09C3 |
| Quadro RTX 4000 with Max-Q Design               | 1EB6 103C 8736 |
| Quadro RTX 4000 with Max-Q Design               | 1EB6 103C 8738 |
| Quadro RTX 4000 with Max-Q Design               | 1EB6 103C 8772 |
| Quadro RTX 4000 with Max-Q Design               | 1EB6 103C 8780 |
| Quadro RTX 4000 with Max-Q Design               | 1EB6 103C 8782 |
| Quadro RTX 4000 with Max-Q Design               | 1EB6 103C 8783 |
| Quadro RTX 4000 with Max-Q Design               | 1EB6 103C 8785 |
| Quadro RTX 4000 with Max-Q Design               | 1EB6 1462 1274 |
| Quadro RTX 4000 with Max-Q Design               | 1EB6 1462 1277 |
| Quadro RTX 4000 with Max-Q Design               | 1EB6 1462 12B0 |
| Quadro RTX 4000 with Max-Q Design               | 1EB6 1462 12C6 |
| Quadro RTX 4000 with Max-Q Design               | 1EB6 17AA 22B8 |
| Quadro RTX 4000 with Max-Q Design               | 1EB6 17AA 22BA |
| NVIDIA GeForce RTX 2070 SUPER                   | 1EC2           |
| NVIDIA GeForce RTX 2070 SUPER                   | 1EC7           |
| NVIDIA GeForce RTX 2080                         | 1ED0           |
| NVIDIA GeForce RTX 2080 with Max-Q Design       | 1ED0 1025 132D |
| NVIDIA GeForce RTX 2080 with Max-Q Design       | 1ED0 1028 08ED |
| NVIDIA GeForce RTX 2080 with Max-Q Design       | 1ED0 1028 08EE |
| NVIDIA GeForce RTX 2080 with Max-Q Design       | 1ED0 1028 08EF |
| NVIDIA GeForce RTX 2080 with Max-Q Design       | 1ED0 103C 8572 |
| NVIDIA GeForce RTX 2080 with Max-Q Design       | 1ED0 103C 8573 |
| NVIDIA GeForce RTX 2080 with Max-Q Design       | 1ED0 103C 8600 |
| NVIDIA GeForce RTX 2080 with Max-Q Design       | 1ED0 103C 8605 |
| NVIDIA GeForce RTX 2080 with Max-Q Design       | 1ED0 1043 138F |
| NVIDIA GeForce RTX 2080 with Max-Q Design       | 1ED0 1043 15C1 |
| NVIDIA GeForce RTX 2080 with Max-Q Design       | 1ED0 17AA 3FEE |
| NVIDIA GeForce RTX 2080 with Max-Q Design       | 1ED0 17AA 3FFE |
| NVIDIA GeForce RTX 2070 Super                   | 1ED1           |
| NVIDIA GeForce RTX 2070 Super with Max-Q Design | 1ED1 1025 1432 |
| NVIDIA GeForce RTX 2070 Super with Max-Q Design | 1ED1 103C 8746 |
| NVIDIA GeForce RTX 2070 Super with Max-Q Design | 1ED1 103C 878A |
| NVIDIA GeForce RTX 2070 Super with Max-Q Design | 1ED1 1043 165F |
| NVIDIA GeForce RTX 2070 Super with Max-Q Design | 1ED1 144D C192 |
| NVIDIA GeForce RTX 2070 Super with Max-Q Design | 1ED1 17AA 3FCE |
| NVIDIA GeForce RTX 2070 Super with Max-Q Design | 1ED1 17AA 3FCF |
| NVIDIA GeForce RTX 2070 Super with Max-Q Design | 1ED1 17AA 3FD0 |
| NVIDIA GeForce RTX 2080 Super                   | 1ED3           |
| NVIDIA GeForce RTX 2080 Super with Max-Q Design | 1ED3 1025 1432 |
| NVIDIA GeForce RTX 2080 Super with Max-Q Design | 1ED3 1028 09D1 |
| NVIDIA GeForce RTX 2080 Super with Max-Q Design | 1ED3 103C 8746 |
| NVIDIA GeForce RTX 2080 Super with Max-Q Design | 1ED3 103C 878A |
| NVIDIA GeForce RTX 2080 Super with Max-Q Design | 1ED3 1043 1D61 |
| NVIDIA GeForce RTX 2080 Super with Max-Q Design | 1ED3 1043 1E51 |
| NVIDIA GeForce RTX 2080 Super with Max-Q Design | 1ED3 1043 1F01 |
| NVIDIA GeForce RTX 2080 Super with Max-Q Design | 1ED3 17AA 3FCE |
| NVIDIA GeForce RTX 2080 Super with Max-Q Design | 1ED3 17AA 3FCF |
| NVIDIA GeForce RTX 2080 Super with Max-Q Design | 1ED3 17AA 3FD0 |
| Quadro RTX 5000                                 | 1EF5           |
| NVIDIA GeForce RTX 2070                         | 1F02           |
| NVIDIA GeForce RTX 2060                         | 1F03           |
| NVIDIA GeForce RTX 2060 SUPER                   | 1F06           |
| NVIDIA GeForce RTX 2070                         | 1F07           |
| NVIDIA GeForce RTX 2060                         | 1F08           |
| NVIDIA GeForce GTX 1650                         | 1F0A           |
| NVIDIA GeForce RTX 2070                         | 1F10           |
| NVIDIA GeForce RTX 2070 with Max-Q Design       | 1F10 1025 132D |
| NVIDIA GeForce RTX 2070 with Max-Q Design       | 1F10 1025 1342 |
| NVIDIA GeForce RTX 2070 with Max-Q Design       | 1F10 1028 08A1 |
| NVIDIA GeForce RTX 2070 with Max-Q Design       | 1F10 1028 08A2 |
| NVIDIA GeForce RTX 2070 with Max-Q Design       | 1F10 1028 08EA |
| NVIDIA GeForce RTX 2070 with Max-Q Design       | 1F10 1028 08EB |
| NVIDIA GeForce RTX 2070 with Max-Q Design       | 1F10 1028 08EC |
| NVIDIA GeForce RTX 2070 with Max-Q Design       | 1F10 1028 08ED |
| NVIDIA GeForce RTX 2070 with Max-Q Design       | 1F10 1028 08EE |
| NVIDIA GeForce RTX 2070 with Max-Q Design       | 1F10 1028 08EF |
| NVIDIA GeForce RTX 2070 with Max-Q Design       | 1F10 1028 093B |
| NVIDIA GeForce RTX 2070 with Max-Q Design       | 1F10 1028 093C |
| NVIDIA GeForce RTX 2070 with Max-Q Design       | 1F10 103C 8572 |
| NVIDIA GeForce RTX 2070 with Max-Q Design       | 1F10 103C 8573 |
| NVIDIA GeForce RTX 2070 with Max-Q Design       | 1F10 103C 8602 |
| NVIDIA GeForce RTX 2070 with Max-Q Design       | 1F10 103C 8606 |
| NVIDIA GeForce RTX 2070 with Max-Q Design       | 1F10 1043 132F |
| NVIDIA GeForce RTX 2070 with Max-Q Design       | 1F10 1043 136F |
| NVIDIA GeForce RTX 2070 with Max-Q Design       | 1F10 1043 1881 |
| NVIDIA GeForce RTX 2070 with Max-Q Design       | 1F10 1043 1E6E |
| NVIDIA GeForce RTX 2070 with Max-Q Design       | 1F10 1458 1658 |
| NVIDIA GeForce RTX 2070 with Max-Q Design       | 1F10 1458 1663 |
| NVIDIA GeForce RTX 2070 with Max-Q Design       | 1F10 1458 1664 |
| NVIDIA GeForce RTX 2070 with Max-Q Design       | 1F10 1458 75A4 |
| NVIDIA GeForce RTX 2070 with Max-Q Design       | 1F10 1458 75A5 |
| NVIDIA GeForce RTX 2070 with Max-Q Design       | 1F10 1458 86A4 |
| NVIDIA GeForce RTX 2070 with Max-Q Design       | 1F10 1458 86A5 |
| NVIDIA GeForce RTX 2070 with Max-Q Design       | 1F10 1462 1274 |
| NVIDIA GeForce RTX 2070 with Max-Q Design       | 1F10 1462 1277 |
| NVIDIA GeForce RTX 2070 with Max-Q Design       | 1F10 1558 95E1 |
| NVIDIA GeForce RTX 2070 with Max-Q Design       | 1F10 1558 97E1 |
| NVIDIA GeForce RTX 2070 with Max-Q Design       | 1F10 1A58 2002 |
| NVIDIA GeForce RTX 2070 with Max-Q Design       | 1F10 1A58 2005 |
| NVIDIA GeForce RTX 2070 with Max-Q Design       | 1F10 1A58 2007 |
| NVIDIA GeForce RTX 2070 with Max-Q Design       | 1F10 1A58 3000 |
| NVIDIA GeForce RTX 2070 with Max-Q Design       | 1F10 1A58 3001 |
| NVIDIA GeForce RTX 2070 with Max-Q Design       | 1F10 1D05 105E |
| NVIDIA GeForce RTX 2070 with Max-Q Design       | 1F10 1D05 1070 |
| NVIDIA GeForce RTX 2070 with Max-Q Design       | 1F10 1D05 2087 |
| NVIDIA GeForce RTX 2070 with Max-Q Design       | 1F10 8086 2087 |
| NVIDIA GeForce RTX 2060                         | 1F11           |
| NVIDIA GeForce RTX 2060                         | 1F12           |
| NVIDIA GeForce RTX 2060 with Max-Q Design       | 1F12 1028 098F |
| NVIDIA GeForce RTX 2060 with Max-Q Design       | 1F12 103C 8741 |
| NVIDIA GeForce RTX 2060 with Max-Q Design       | 1F12 103C 8744 |
| NVIDIA GeForce RTX 2060 with Max-Q Design       | 1F12 103C 878E |
| NVIDIA GeForce RTX 2060 with Max-Q Design       | 1F12 103C 880E |
| NVIDIA GeForce RTX 2060 with Max-Q Design       | 1F12 1043 1E11 |
| NVIDIA GeForce RTX 2060 with Max-Q Design       | 1F12 1043 1F11 |
| NVIDIA GeForce RTX 2060 with Max-Q Design       | 1F12 1462 12D9 |
| NVIDIA GeForce RTX 2060 with Max-Q Design       | 1F12 17AA 3801 |
| NVIDIA GeForce RTX 2060 with Max-Q Design       | 1F12 17AA 3802 |
| NVIDIA GeForce RTX 2060 with Max-Q Design       | 1F12 17AA 3803 |
| NVIDIA GeForce RTX 2070                         | 1F14           |
| NVIDIA GeForce RTX 2070 with Max-Q Design       | 1F14 1025 1401 |
| NVIDIA GeForce RTX 2070 with Max-Q Design       | 1F14 1025 1432 |
| NVIDIA GeForce RTX 2070 with Max-Q Design       | 1F14 1025 1442 |
| NVIDIA GeForce RTX 2070 with Max-Q Design       | 1F14 1025 1446 |
| NVIDIA GeForce RTX 2070 with Max-Q Design       | 1F14 1025 147D |
| NVIDIA GeForce RTX 2070 with Max-Q Design       | 1F14 1028 09E2 |
| NVIDIA GeForce RTX 2070 with Max-Q Design       | 1F14 1028 09F3 |
| NVIDIA GeForce RTX 2070 with Max-Q Design       | 1F14 103C 8607 |
| NVIDIA GeForce RTX 2070 with Max-Q Design       | 1F14 103C 86C6 |
| NVIDIA GeForce RTX 2070 with Max-Q Design       | 1F14 103C 86C7 |
| NVIDIA GeForce RTX 2070 with Max-Q Design       | 1F14 103C 8736 |
| NVIDIA GeForce RTX 2070 with Max-Q Design       | 1F14 103C 8738 |
| NVIDIA GeForce RTX 2070 with Max-Q Design       | 1F14 103C 8746 |
| NVIDIA GeForce RTX 2070 with Max-Q Design       | 1F14 103C 8772 |
| NVIDIA GeForce RTX 2070 with Max-Q Design       | 1F14 103C 878A |
| NVIDIA GeForce RTX 2070 with Max-Q Design       | 1F14 103C 878B |
| NVIDIA GeForce RTX 2070 with Max-Q Design       | 1F14 103C 87A6 |
| NVIDIA GeForce RTX 2070 with Max-Q Design       | 1F14 103C 87A7 |
| NVIDIA GeForce RTX 2070 with Max-Q Design       | 1F14 1043 174F |
| NVIDIA GeForce RTX 2070 with Max-Q Design       | 1F14 1458 1512 |
| NVIDIA GeForce RTX 2070 with Max-Q Design       | 1F14 1458 75B5 |
| NVIDIA GeForce RTX 2070 with Max-Q Design       | 1F14 1458 75B6 |
| NVIDIA GeForce RTX 2070 with Max-Q Design       | 1F14 1458 76B4 |
| NVIDIA GeForce RTX 2070 with Max-Q Design       | 1F14 1458 76B5 |
| NVIDIA GeForce RTX 2070 with Max-Q Design       | 1F14 1458 78A4 |
| NVIDIA GeForce RTX 2070 with Max-Q Design       | 1F14 1458 78A5 |
| NVIDIA GeForce RTX 2070 with Max-Q Design       | 1F14 1458 86B4 |
| NVIDIA GeForce RTX 2070 with Max-Q Design       | 1F14 1458 86B5 |
| NVIDIA GeForce RTX 2070 with Max-Q Design       | 1F14 1462 12AE |
| NVIDIA GeForce RTX 2070 with Max-Q Design       | 1F14 1462 12B0 |
| NVIDIA GeForce RTX 2070 with Max-Q Design       | 1F14 1462 12C6 |
| NVIDIA GeForce RTX 2070 with Max-Q Design       | 1F14 1558 50D3 |
| NVIDIA GeForce RTX 2070 with Max-Q Design       | 1F14 1558 70D1 |
| NVIDIA GeForce RTX 2070 with Max-Q Design       | 1F14 1A58 200C |
| NVIDIA GeForce RTX 2070 with Max-Q Design       | 1F14 1A58 2011 |
| NVIDIA GeForce RTX 2070 with Max-Q Design       | 1F14 1A58 3002 |
| NVIDIA GeForce RTX 2060                         | 1F15           |
| Quadro RTX 3000                                 | 1F36           |
| Quadro RTX 3000 with Max-Q Design               | 1F36 1028 0990 |
| Quadro RTX 3000 with Max-Q Design               | 1F36 103C 8736 |
| Quadro RTX 3000 with Max-Q Design               | 1F36 103C 8738 |
| Quadro RTX 3000 with Max-Q Design               | 1F36 103C 8772 |
| Quadro RTX 3000 with Max-Q Design               | 1F36 1043 13CF |
| Quadro RTX 3000 with Max-Q Design               | 1F36 1414 0032 |
| NVIDIA GeForce RTX 2060 SUPER                   | 1F42           |
| NVIDIA GeForce RTX 2060 SUPER                   | 1F47           |
| NVIDIA GeForce RTX 2070                         | 1F50           |
| NVIDIA GeForce RTX 2070 with Max-Q Design       | 1F50 1028 08ED |
| NVIDIA GeForce RTX 2070 with Max-Q Design       | 1F50 1028 08EE |
| NVIDIA GeForce RTX 2070 with Max-Q Design       | 1F50 1028 08EF |
| NVIDIA GeForce RTX 2070 with Max-Q Design       | 1F50 103C 8572 |
| NVIDIA GeForce RTX 2070 with Max-Q Design       | 1F50 103C 8573 |
| NVIDIA GeForce RTX 2070 with Max-Q Design       | 1F50 103C 8574 |
| NVIDIA GeForce RTX 2070 with Max-Q Design       | 1F50 103C 8600 |
| NVIDIA GeForce RTX 2070 with Max-Q Design       | 1F50 103C 8605 |
| NVIDIA GeForce RTX 2070 with Max-Q Design       | 1F50 17AA 3FEE |
| NVIDIA GeForce RTX 2070 with Max-Q Design       | 1F50 17AA 3FFE |
| NVIDIA GeForce RTX 2060                         | 1F51           |
| NVIDIA GeForce RTX 2070                         | 1F54           |
| NVIDIA GeForce RTX 2070 with Max-Q Design       | 1F54 103C 878A |
| NVIDIA GeForce RTX 2070 with Max-Q Design       | 1F54 17AA 3FCE |
| NVIDIA GeForce RTX 2070 with Max-Q Design       | 1F54 17AA 3FCF |
| NVIDIA GeForce RTX 2070 with Max-Q Design       | 1F54 17AA 3FD0 |
| NVIDIA GeForce RTX 2060                         | 1F55           |
| Quadro RTX 3000                                 | 1F76           |
| Matrox D-Series D2450                           | 1F76 102B 2800 |
| Matrox D-Series D2480                           | 1F76 102B 2900 |
| NVIDIA GeForce GTX 1650                         | 1F82           |
| NVIDIA GeForce GTX 1630                         | 1F83           |
| NVIDIA GeForce GTX 1650                         | 1F91           |
| NVIDIA GeForce GTX 1650 with Max-Q Design       | 1F91 103C 863E |
| NVIDIA GeForce GTX 1650 with Max-Q Design       | 1F91 103C 86E7 |
| NVIDIA GeForce GTX 1650 with Max-Q Design       | 1F91 103C 86E8 |
| NVIDIA GeForce GTX 1650 with Max-Q Design       | 1F91 1043 12CF |
| NVIDIA GeForce GTX 1650 with Max-Q Design       | 1F91 1043 156F |
| NVIDIA GeForce GTX 1650 with Max-Q Design       | 1F91 1414 0032 |
| NVIDIA GeForce GTX 1650 with Max-Q Design       | 1F91 144D C822 |
| NVIDIA GeForce GTX 1650 with Max-Q Design       | 1F91 1462 127E |
| NVIDIA GeForce GTX 1650 with Max-Q Design       | 1F91 1462 1281 |
| NVIDIA GeForce GTX 1650 with Max-Q Design       | 1F91 1462 1284 |
| NVIDIA GeForce GTX 1650 with Max-Q Design       | 1F91 1462 1285 |
| NVIDIA GeForce GTX 1650 with Max-Q Design       | 1F91 1462 129C |
| NVIDIA GeForce GTX 1650 with Max-Q Design       | 1F91 17AA 229F |
| NVIDIA GeForce GTX 1650 with Max-Q Design       | 1F91 17AA 3802 |
| NVIDIA GeForce GTX 1650 with Max-Q Design       | 1F91 17AA 3806 |
| NVIDIA GeForce GTX 1650 with Max-Q Design       | 1F91 17AA 3F1A |
| NVIDIA GeForce GTX 1650 with Max-Q Design       | 1F91 1A58 1001 |
| NVIDIA GeForce GTX 1650 Ti                      | 1F95           |
| NVIDIA GeForce GTX 1650 Ti with Max-Q Design    | 1F95 1025 1479 |
| NVIDIA GeForce GTX 1650 Ti with Max-Q Design    | 1F95 1025 147A |
| NVIDIA GeForce GTX 1650 Ti with Max-Q Design    | 1F95 1025 147B |
| NVIDIA GeForce GTX 1650 Ti with Max-Q Design    | 1F95 1025 147C |
| NVIDIA GeForce GTX 1650 Ti with Max-Q Design    | 1F95 103C 86E7 |
| NVIDIA GeForce GTX 1650 Ti with Max-Q Design    | 1F95 103C 86E8 |
| NVIDIA GeForce GTX 1650 Ti with Max-Q Design    | 1F95 103C 8815 |
| NVIDIA GeForce GTX 1650 Ti with Max-Q Design    | 1F95 1043 1DFF |
| NVIDIA GeForce GTX 1650 Ti with Max-Q Design    | 1F95 1043 1E1F |
| NVIDIA GeForce GTX 1650 Ti with Max-Q Design    | 1F95 144D C838 |
| NVIDIA GeForce GTX 1650 Ti with Max-Q Design    | 1F95 1462 12BD |
| NVIDIA GeForce GTX 1650 Ti with Max-Q Design    | 1F95 1462 12C5 |
| NVIDIA GeForce GTX 1650 Ti with Max-Q Design    | 1F95 1462 12D2 |
| NVIDIA GeForce GTX 1650 Ti with Max-Q Design    | 1F95 17AA 22C0 |
| NVIDIA GeForce GTX 1650 Ti with Max-Q Design    | 1F95 17AA 22C1 |
| NVIDIA GeForce GTX 1650 Ti with Max-Q Design    | 1F95 17AA 3837 |
| NVIDIA GeForce GTX 1650 Ti with Max-Q Design    | 1F95 17AA 3F95 |
| NVIDIA GeForce GTX 1650 Ti with Max-Q Design    | 1F95 1A58 1003 |
| NVIDIA GeForce GTX 1650 Ti with Max-Q Design    | 1F95 1A58 1006 |
| NVIDIA GeForce GTX 1650 Ti with Max-Q Design    | 1F95 1A58 1007 |
| NVIDIA GeForce GTX 1650 Ti with Max-Q Design    | 1F95 1E83 3E30 |
| NVIDIA GeForce GTX 1650                         | 1F96           |
| NVIDIA GeForce GTX 1650 with Max-Q Design       | 1F96 1462 1297 |
| NVIDIA GeForce MX450                            | 1F97           |
| NVIDIA GeForce MX450                            | 1F98           |
| NVIDIA GeForce GTX 1650                         | 1F99           |
| NVIDIA GeForce GTX 1650 with Max-Q Design       | 1F99 1025 1479 |
| NVIDIA GeForce GTX 1650 with Max-Q Design       | 1F99 1025 147A |
| NVIDIA GeForce GTX 1650 with Max-Q Design       | 1F99 1025 147B |
| NVIDIA GeForce GTX 1650 with Max-Q Design       | 1F99 1025 147C |
| NVIDIA GeForce GTX 1650 with Max-Q Design       | 1F99 103C 8815 |
| NVIDIA GeForce GTX 1650 with Max-Q Design       | 1F99 1043 13B2 |
| NVIDIA GeForce GTX 1650 with Max-Q Design       | 1F99 1043 1402 |
| NVIDIA GeForce GTX 1650 with Max-Q Design       | 1F99 1043 1902 |
| NVIDIA GeForce GTX 1650 with Max-Q Design       | 1F99 1462 12BD |
| NVIDIA GeForce GTX 1650 with Max-Q Design       | 1F99 1462 12C5 |
| NVIDIA GeForce GTX 1650 with Max-Q Design       | 1F99 1462 12D2 |
| NVIDIA GeForce GTX 1650 with Max-Q Design       | 1F99 17AA 22DA |
| NVIDIA GeForce GTX 1650 with Max-Q Design       | 1F99 17AA 3F93 |
| NVIDIA GeForce GTX 1650 with Max-Q Design       | 1F99 1E83 3E30 |
| NVIDIA GeForce MX450                            | 1F9C           |
| NVIDIA GeForce GTX 1650                         | 1F9D           |
| NVIDIA GeForce GTX 1650 with Max-Q Design       | 1F9D 1043 128D |
| NVIDIA GeForce GTX 1650 with Max-Q Design       | 1F9D 1043 130D |
| NVIDIA GeForce GTX 1650 with Max-Q Design       | 1F9D 1043 149C |
| NVIDIA GeForce GTX 1650 with Max-Q Design       | 1F9D 1043 185C |
| NVIDIA GeForce GTX 1650 with Max-Q Design       | 1F9D 1043 189C |
| NVIDIA GeForce GTX 1650 with Max-Q Design       | 1F9D 1462 12F4 |
| NVIDIA GeForce GTX 1650 with Max-Q Design       | 1F9D 1462 1302 |
| NVIDIA GeForce GTX 1650 with Max-Q Design       | 1F9D 1462 131B |
| NVIDIA GeForce GTX 1650 with Max-Q Design       | 1F9D 1462 1326 |
| NVIDIA GeForce GTX 1650 with Max-Q Design       | 1F9D 1462 132A |
| NVIDIA GeForce GTX 1650 with Max-Q Design       | 1F9D 1462 132E |
| NVIDIA GeForce MX550                            | 1F9F           |
| NVIDIA GeForce MX550                            | 1FA0           |
| NVIDIA T1000                                    | 1FB0 1028 12DB |
| NVIDIA T1000                                    | 1FB0 103C 12DB |
| NVIDIA T1000                                    | 1FB0 103C 8A80 |
| NVIDIA T1000                                    | 1FB0 10DE 12DB |
| NVIDIA DGX Display                              | 1FB0 10DE 1485 |
| NVIDIA T1000                                    | 1FB0 17AA 12DB |
| NVIDIA T600                                     | 1FB1 1028 1488 |
| NVIDIA T600                                     | 1FB1 103C 1488 |
| NVIDIA T600                                     | 1FB1 103C 8A80 |
| NVIDIA T600                                     | 1FB1 10DE 1488 |
| NVIDIA T600                                     | 1FB1 17AA 1488 |
| NVIDIA T400                                     | 1FB2 1028 1489 |
| NVIDIA T400                                     | 1FB2 103C 1489 |
| NVIDIA T400                                     | 1FB2 103C 8A80 |
| NVIDIA T400                                     | 1FB2 10DE 1489 |
| NVIDIA T400                                     | 1FB2 17AA 1489 |
| NVIDIA T600 Laptop GPU                          | 1FB6           |
| NVIDIA T550 Laptop GPU                          | 1FB7           |
| Quadro T2000                                    | 1FB8           |
| Quadro T2000 with Max-Q Design                  | 1FB8 1028 097E |
| Quadro T2000 with Max-Q Design                  | 1FB8 103C 8736 |
| Quadro T2000 with Max-Q Design                  | 1FB8 103C 8738 |
| Quadro T2000 with Max-Q Design                  | 1FB8 103C 8772 |
| Quadro T2000 with Max-Q Design                  | 1FB8 103C 8780 |
| Quadro T2000 with Max-Q Design                  | 1FB8 103C 8782 |
| Quadro T2000 with Max-Q Design                  | 1FB8 103C 8783 |
| Quadro T2000 with Max-Q Design                  | 1FB8 103C 8785 |
| Quadro T2000 with Max-Q Design                  | 1FB8 103C 87F0 |
| Quadro T2000 with Max-Q Design                  | 1FB8 1462 1281 |
| Quadro T2000 with Max-Q Design                  | 1FB8 1462 12BD |
| Quadro T2000 with Max-Q Design                  | 1FB8 17AA 22C0 |
| Quadro T2000 with Max-Q Design                  | 1FB8 17AA 22C1 |
| Quadro T1000                                    | 1FB9           |
| Quadro T1000 with Max-Q Design                  | 1FB9 1025 1479 |
| Quadro T1000 with Max-Q Design                  | 1FB9 1025 147A |
| Quadro T1000 with Max-Q Design                  | 1FB9 1025 147B |
| Quadro T1000 with Max-Q Design                  | 1FB9 1025 147C |
| Quadro T1000 with Max-Q Design                  | 1FB9 103C 8736 |
| Quadro T1000 with Max-Q Design                  | 1FB9 103C 8738 |
| Quadro T1000 with Max-Q Design                  | 1FB9 103C 8772 |
| Quadro T1000 with Max-Q Design                  | 1FB9 103C 8780 |
| Quadro T1000 with Max-Q Design                  | 1FB9 103C 8782 |
| Quadro T1000 with Max-Q Design                  | 1FB9 103C 8783 |
| Quadro T1000 with Max-Q Design                  | 1FB9 103C 8785 |
| Quadro T1000 with Max-Q Design                  | 1FB9 103C 87F0 |
| Quadro T1000 with Max-Q Design                  | 1FB9 1462 12BD |
| Quadro T1000 with Max-Q Design                  | 1FB9 17AA 22C0 |
| Quadro T1000 with Max-Q Design                  | 1FB9 17AA 22C1 |
| NVIDIA T600 Laptop GPU                          | 1FBA           |
| NVIDIA T500                                     | 1FBB           |
| NVIDIA T1200 Laptop GPU                         | 1FBC           |
| NVIDIA GeForce GTX 1650                         | 1FDD           |
| NVIDIA T1000 8GB                                | 1FF0 1028 1612 |
| NVIDIA T1000 8GB                                | 1FF0 103C 1612 |
| NVIDIA T1000 8GB                                | 1FF0 103C 8A80 |
| NVIDIA T1000 8GB                                | 1FF0 10DE 1612 |
| NVIDIA T1000 8GB                                | 1FF0 17AA 1612 |
| NVIDIA T400 4GB                                 | 1FF2 1028 1613 |
| NVIDIA T400 4GB                                 | 1FF2 103C 1613 |
| NVIDIA T400 4GB                                 | 1FF2 103C 8A80 |
| NVIDIA T400 4GB                                 | 1FF2 10DE 1613 |
| NVIDIA T400 4GB                                 | 1FF2 17AA 1613 |
| Quadro T1000                                    | 1FF9           |
| NVIDIA A100-SXM4-40GB                           | 20B0           |
| NVIDIA A100-PG509-200                           | 20B0 10DE 1450 |
| NVIDIA A100-SXM4-80GB                           | 20B2 10DE 1463 |
| NVIDIA A100-SXM4-80GB                           | 20B2 10DE 147F |
| NVIDIA A100-SXM4-80GB                           | 20B2 10DE 1622 |
| NVIDIA A100-SXM4-80GB                           | 20B2 10DE 1623 |
| NVIDIA A100-SXM-64GB                            | 20B3 10DE 14A7 |
| NVIDIA A100-SXM-64GB                            | 20B3 10DE 14A8 |
| NVIDIA A100 80GB PCIe                           | 20B5 10DE 1533 |
| NVIDIA A100 80GB PCIe                           | 20B5 10DE 1642 |
| NVIDIA PG506-232                                | 20B6 10DE 1492 |
| NVIDIA A30                                      | 20B7 10DE 1532 |
| NVIDIA A30                                      | 20B7 10DE 1804 |
| NVIDIA A100-PCIE-40GB                           | 20F1 10DE 145F |
| NVIDIA A800-SXM4-80GB                           | 20F3 10DE 179B |
| NVIDIA A800-SXM4-80GB                           | 20F3 10DE 179C |
| NVIDIA A800-SXM4-80GB                           | 20F3 10DE 179D |
| NVIDIA A800-SXM4-80GB                           | 20F3 10DE 179E |
| NVIDIA A800-SXM4-80GB                           | 20F3 10DE 179F |
| NVIDIA A800-SXM4-80GB                           | 20F3 10DE 17A0 |
| NVIDIA A800-SXM4-80GB                           | 20F3 10DE 17A1 |
| NVIDIA A800-SXM4-80GB                           | 20F3 10DE 17A2 |
| NVIDIA A800 80GB PCIe                           | 20F5 10DE 1799 |
| NVIDIA A800 80GB PCIe LC                        | 20F5 10DE 179A |
| NVIDIA GeForce GTX 1660 Ti                      | 2182           |
| NVIDIA GeForce GTX 1660                         | 2184           |
| NVIDIA GeForce GTX 1650 SUPER                   | 2187           |
| NVIDIA GeForce GTX 1650                         | 2188           |
| NVIDIA GeForce GTX 1660 Ti                      | 2191           |
| NVIDIA GeForce GTX 1660 Ti with Max-Q Design    | 2191 1028 0949 |
| NVIDIA GeForce GTX 1660 Ti with Max-Q Design    | 2191 103C 85FB |
| NVIDIA GeForce GTX 1660 Ti with Max-Q Design    | 2191 103C 85FE |
| NVIDIA GeForce GTX 1660 Ti with Max-Q Design    | 2191 103C 86D6 |
| NVIDIA GeForce GTX 1660 Ti with Max-Q Design    | 2191 103C 8741 |
| NVIDIA GeForce GTX 1660 Ti with Max-Q Design    | 2191 103C 8744 |
| NVIDIA GeForce GTX 1660 Ti with Max-Q Design    | 2191 103C 878D |
| NVIDIA GeForce GTX 1660 Ti with Max-Q Design    | 2191 103C 87AF |
| NVIDIA GeForce GTX 1660 Ti with Max-Q Design    | 2191 103C 87B3 |
| NVIDIA GeForce GTX 1660 Ti with Max-Q Design    | 2191 1043 171F |
| NVIDIA GeForce GTX 1660 Ti with Max-Q Design    | 2191 1043 17EF |
| NVIDIA GeForce GTX 1660 Ti with Max-Q Design    | 2191 1043 18D1 |
| NVIDIA GeForce GTX 1660 Ti with Max-Q Design    | 2191 1414 0032 |
| NVIDIA GeForce GTX 1660 Ti with Max-Q Design    | 2191 1462 128A |
| NVIDIA GeForce GTX 1660 Ti with Max-Q Design    | 2191 1462 128B |
| NVIDIA GeForce GTX 1660 Ti with Max-Q Design    | 2191 1462 12C6 |
| NVIDIA GeForce GTX 1660 Ti with Max-Q Design    | 2191 1462 12CB |
| NVIDIA GeForce GTX 1660 Ti with Max-Q Design    | 2191 1462 12CC |
| NVIDIA GeForce GTX 1660 Ti with Max-Q Design    | 2191 1462 12D9 |
| NVIDIA GeForce GTX 1660 Ti with Max-Q Design    | 2191 17AA 380C |
| NVIDIA GeForce GTX 1660 Ti with Max-Q Design    | 2191 17AA 381D |
| NVIDIA GeForce GTX 1660 Ti with Max-Q Design    | 2191 17AA 381E |
| NVIDIA GeForce GTX 1650 Ti                      | 2192           |
| NVIDIA GeForce GTX 1660 SUPER                   | 21C4           |
| NVIDIA GeForce GTX 1660 Ti                      | 21D1           |
| NVIDIA GeForce RTX 3090 Ti                      | 2203           |
| NVIDIA GeForce RTX 3090                         | 2204           |
| NVIDIA GeForce RTX 3080                         | 2206           |
| NVIDIA GeForce RTX 3070 Ti                      | 2207           |
| NVIDIA GeForce RTX 3080 Ti                      | 2208           |
| NVIDIA GeForce RTX 3080                         | 220A           |
| NVIDIA CMP 90HX                                 | 220D           |
| NVIDIA GeForce RTX 3080                         | 2216           |
| NVIDIA RTX A6000                                | 2230 1028 1459 |
| NVIDIA RTX A6000                                | 2230 103C 1459 |
| NVIDIA RTX A6000                                | 2230 10DE 1459 |
| NVIDIA RTX A6000                                | 2230 17AA 1459 |
| NVIDIA RTX A5000                                | 2231 1028 147E |
| NVIDIA RTX A5000                                | 2231 103C 147E |
| NVIDIA RTX A5000                                | 2231 10DE 147E |
| NVIDIA RTX A5000                                | 2231 17AA 147E |
| NVIDIA RTX A4500                                | 2232 1028 163C |
| NVIDIA RTX A4500                                | 2232 103C 163C |
| NVIDIA RTX A4500                                | 2232 10DE 163C |
| NVIDIA RTX A4500                                | 2232 17AA 163C |
| NVIDIA RTX A5500                                | 2233 1028 165A |
| NVIDIA RTX A5500                                | 2233 103C 165A |
| NVIDIA RTX A5500                                | 2233 10DE 165A |
| NVIDIA RTX A5500                                | 2233 17AA 165A |
| NVIDIA A40                                      | 2235 10DE 145A |
| NVIDIA A10                                      | 2236 10DE 1482 |
| NVIDIA A10G                                     | 2237 10DE 152F |
| NVIDIA A10M                                     | 2238 10DE 1677 |
| NVIDIA H800 PCIe                                | 2322 10DE 17A4 |
| NVIDIA H800                                     | 2324 10DE 17A6 |
| NVIDIA H800                                     | 2324 10DE 17A8 |
| NVIDIA H100 80GB HBM3                           | 2330 10DE 16C0 |
| NVIDIA H100 80GB HBM3                           | 2330 10DE 16C1 |
| NVIDIA H100 PCIe                                | 2331 10DE 1626 |
| NVIDIA H100                                     | 2339 10DE 17FC |
| NVIDIA GeForce RTX 3060 Ti                      | 2414           |
| NVIDIA GeForce RTX 3080 Ti Laptop GPU           | 2420           |
| NVIDIA RTX A5500 Laptop GPU                     | 2438           |
| NVIDIA GeForce RTX 3080 Ti Laptop GPU           | 2460           |
| NVIDIA GeForce RTX 3070 Ti                      | 2482           |
| NVIDIA GeForce RTX 3070                         | 2484           |
| NVIDIA GeForce RTX 3060 Ti                      | 2486           |
| NVIDIA GeForce RTX 3060                         | 2487           |
| NVIDIA GeForce RTX 3070                         | 2488           |
| NVIDIA GeForce RTX 3060 Ti                      | 2489           |
| NVIDIA CMP 70HX                                 | 248A           |
| NVIDIA GeForce RTX 3080 Laptop GPU              | 249C           |
| NVIDIA GeForce RTX 3060 Laptop GPU              | 249C 1D05 1194 |
| NVIDIA GeForce RTX 3070 Laptop GPU              | 249D           |
| NVIDIA GeForce RTX 3070 Ti Laptop GPU           | 24A0           |
| NVIDIA GeForce RTX 3060 Laptop GPU              | 24A0 1D05 1192 |
| NVIDIA RTX A4000                                | 24B0 1028 14AD |
| NVIDIA RTX A4000                                | 24B0 103C 14AD |
| NVIDIA RTX A4000                                | 24B0 10DE 14AD |
| NVIDIA RTX A4000                                | 24B0 17AA 14AD |
| NVIDIA RTX A4000H                               | 24B1 10DE 1658 |
| NVIDIA RTX A5000 Laptop GPU                     | 24B6           |
| NVIDIA RTX A4000 Laptop GPU                     | 24B7           |
| NVIDIA RTX A3000 Laptop GPU                     | 24B8           |
| NVIDIA RTX A3000 12GB Laptop GPU                | 24B9           |
| NVIDIA RTX A4500 Laptop GPU                     | 24BA           |
| NVIDIA RTX A3000 12GB Laptop GPU                | 24BB           |
| NVIDIA GeForce RTX 3060                         | 24C7           |
| NVIDIA GeForce RTX 3060 Ti                      | 24C9           |
| NVIDIA GeForce RTX 3080 Laptop GPU              | 24DC           |
| NVIDIA GeForce RTX 3070 Laptop GPU              | 24DD           |
| NVIDIA GeForce RTX 3070 Ti Laptop GPU           | 24E0           |
| NVIDIA RTX A4500 Embedded GPU                   | 24FA           |
| NVIDIA GeForce RTX 3060                         | 2503           |
| NVIDIA GeForce RTX 3060                         | 2504           |
| NVIDIA GeForce RTX 3050                         | 2507           |
| NVIDIA GeForce RTX 3050 OEM                     | 2508           |
| NVIDIA GeForce RTX 3060 Laptop GPU              | 2520           |
| NVIDIA GeForce RTX 3060 Laptop GPU              | 2521           |
| NVIDIA GeForce RTX 3050 Ti Laptop GPU           | 2523           |
| NVIDIA RTX A2000                                | 2531 1028 151D |
| NVIDIA RTX A2000                                | 2531 103C 151D |
| NVIDIA RTX A2000                                | 2531 10DE 151D |
| NVIDIA RTX A2000                                | 2531 17AA 151D |
| NVIDIA GeForce RTX 3060                         | 2544           |
| NVIDIA GeForce RTX 3060 Laptop GPU              | 2560           |
| NVIDIA GeForce RTX 3050 Ti Laptop GPU           | 2563           |
| NVIDIA RTX A2000 12GB                           | 2571 1028 1611 |
| NVIDIA RTX A2000 12GB                           | 2571 103C 1611 |
| NVIDIA RTX A2000 12GB                           | 2571 10DE 1611 |
| NVIDIA RTX A2000 12GB                           | 2571 17AA 1611 |
| NVIDIA GeForce RTX 3050                         | 2582           |
| NVIDIA GeForce RTX 3050 Ti Laptop GPU           | 25A0           |
| NVIDIA GeForce RTX 3050Ti Laptop GPU            | 25A0 103C 8928 |
| NVIDIA GeForce RTX 3050Ti Laptop GPU            | 25A0 103C 89F9 |
| NVIDIA GeForce RTX 3060 Laptop GPU              | 25A0 1D05 1196 |
| NVIDIA GeForce RTX 3050 Laptop GPU              | 25A2           |
| NVIDIA GeForce RTX 3050 Ti Laptop GPU           | 25A2 1028 0BAF |
| NVIDIA GeForce RTX 3060 Laptop GPU              | 25A2 1D05 1195 |
| NVIDIA GeForce RTX 3050 Laptop GPU              | 25A5           |
| NVIDIA GeForce MX570                            | 25A6           |
| NVIDIA GeForce RTX 2050                         | 25A7           |
| NVIDIA GeForce RTX 2050                         | 25A9           |
| NVIDIA GeForce MX570 A                          | 25AA           |
| NVIDIA GeForce RTX 3050 4GB Laptop GPU          | 25AB           |
| NVIDIA GeForce RTX 3050 6GB Laptop GPU          | 25AC           |
| NVIDIA GeForce RTX 2050                         | 25AD           |
| NVIDIA A16                                      | 25B6 10DE 14A9 |
| NVIDIA A2                                       | 25B6 10DE 157E |
| NVIDIA RTX A2000 Laptop GPU                     | 25B8           |
| NVIDIA RTX A1000 Laptop GPU                     | 25B9           |
| NVIDIA RTX A2000 8GB Laptop GPU                 | 25BA           |
| NVIDIA RTX A500 Laptop GPU                      | 25BB           |
| NVIDIA RTX A1000 6GB Laptop GPU                 | 25BC           |
| NVIDIA RTX A500 Laptop GPU                      | 25BD           |
| NVIDIA GeForce RTX 3050 Ti Laptop GPU           | 25E0           |
| NVIDIA GeForce RTX 3050 Laptop GPU              | 25E2           |
| NVIDIA GeForce RTX 3050 Laptop GPU              | 25E5           |
| NVIDIA GeForce RTX 3050 6GB Laptop GPU          | 25EC           |
| NVIDIA GeForce RTX 2050                         | 25ED           |
| NVIDIA RTX A1000 Embedded GPU                   | 25F9           |
| NVIDIA RTX A2000 Embedded GPU                   | 25FA           |
| NVIDIA RTX A500 Embedded GPU                    | 25FB           |
| NVIDIA GeForce RTX 4090                         | 2684           |
| NVIDIA RTX 6000 Ada Generation                  | 26B1 1028 16A1 |
| NVIDIA RTX 6000 Ada Generation                  | 26B1 103C 16A1 |
| NVIDIA RTX 6000 Ada Generation                  | 26B1 10DE 16A1 |
| NVIDIA RTX 6000 Ada Generation                  | 26B1 17AA 16A1 |
| NVIDIA L40                                      | 26B5 10DE 169D |
| NVIDIA L40                                      | 26B5 10DE 17DA |
| NVIDIA GeForce RTX 4080                         | 2704           |
| NVIDIA GeForce RTX 4090 Laptop GPU              | 2717           |
| NVIDIA RTX 5000 Ada Generation Laptop GPU       | 2730           |
| NVIDIA GeForce RTX 4090 Laptop GPU              | 2757           |
| NVIDIA GeForce RTX 4070 Ti                      | 2782           |
| NVIDIA GeForce RTX 4070                         | 2786           |
| NVIDIA GeForce RTX 4080 Laptop GPU              | 27A0           |
| NVIDIA RTX 4000 SFF Ada Generation              | 27B0 1028 16FA |
| NVIDIA RTX 4000 SFF Ada Generation              | 27B0 103C 16FA |
| NVIDIA RTX 4000 SFF Ada Generation              | 27B0 10DE 16FA |
| NVIDIA RTX 4000 SFF Ada Generation              | 27B0 17AA 16FA |
| NVIDIA L4                                       | 27B8 10DE 16CA |
| NVIDIA L4                                       | 27B8 10DE 16EE |
| NVIDIA RTX 4000 Ada Generation Laptop GPU       | 27BA           |
| NVIDIA RTX 3500 Ada Generation Laptop GPU       | 27BB           |
| NVIDIA GeForce RTX 4080 Laptop GPU              | 27E0           |
| NVIDIA GeForce RTX 4060 Ti                      | 2803           |
| NVIDIA GeForce RTX 4070 Laptop GPU              | 2820           |
| NVIDIA RTX 3000 Ada Generation Laptop GPU       | 2838           |
| NVIDIA GeForce RTX 4070 Laptop GPU              | 2860           |
| NVIDIA GeForce RTX 4060 Laptop GPU              | 28A0           |
| NVIDIA GeForce RTX 4050 Laptop GPU              | 28A1           |
| NVIDIA RTX 2000 Ada Generation Laptop GPU       | 28B8           |
| NVIDIA GeForce RTX 4060 Laptop GPU              | 28E0           |
| NVIDIA GeForce RTX 4050 Laptop GPU              | 28E1           |<|MERGE_RESOLUTION|>--- conflicted
+++ resolved
@@ -17,11 +17,7 @@
 
 Note that the kernel modules built here must be used with GSP
 firmware and user-space NVIDIA GPU driver components from a corresponding
-<<<<<<< HEAD
-530.41.03 driver release. This can be achieved by installing
-=======
-535.54.03 driver release.  This can be achieved by installing
->>>>>>> 26458140
+535.54.03 driver release. This can be achieved by installing
 the NVIDIA GPU driver from the .run file using the `--no-kernel-modules`
 option. E.g.,
 
