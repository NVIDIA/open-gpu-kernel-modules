--- conflicted
+++ resolved
@@ -2658,12 +2658,10 @@
 **
 ** nv control driver open entry point.  Sessions are created here.
 */
-static int
-nvidia_ctl_open(
+static int nvidia_ctl_open(
     struct inode *inode,
     struct file *file
-)
-{
+) {
     nv_linux_state_t *nvl = &nv_ctl_device;
     nv_state_t *nv = NV_STATE_PTR(nvl);
     nv_linux_file_private_t *nvlfp = NV_GET_LINUX_FILE_PRIVATE(file);
@@ -2675,19 +2673,8 @@
     /* save the nv away in file->private_data */
     nvlfp->nvptr = nvl;
 
-    if (NV_ATOMIC_READ(nvl->usage_count) == 0)
-    {
+    if (NV_ATOMIC_READ(nvl->usage_count) == 0) {
         nv->flags |= (NV_FLAG_OPEN | NV_FLAG_CONTROL);
-<<<<<<< HEAD
-
-        if ((nv_acpi_init() < 0) &&
-            (count++ < NV_MAX_RECURRING_WARNING_MESSAGES))
-        {
-            nv_printf(NV_DBG_ERRORS,
-                "novideo: failed to register with the ACPI subsystem!\n");
-        }
-=======
->>>>>>> 965db985
     }
 
     NV_ATOMIC_INC(nvl->usage_count);
@@ -2700,12 +2687,10 @@
 /*
 ** nvidia_ctl_close
 */
-static int
-nvidia_ctl_close(
+static int nvidia_ctl_close(
     struct inode *inode,
     struct file *file
-)
-{
+) {
     nv_alloc_t *at, *next;
     nv_linux_state_t *nvl = NV_GET_NVL_FROM_FILEP(file);
     nv_state_t *nv = NV_STATE_PTR(nvl);
@@ -2716,20 +2701,11 @@
     nv_printf(NV_DBG_INFO, "novideo: nvidia_ctl_close\n");
 
     down(&nvl->ldata_lock);
-    if (NV_ATOMIC_DEC_AND_TEST(nvl->usage_count))
-    {
+
+    if (NV_ATOMIC_DEC_AND_TEST(nvl->usage_count)) {
         nv->flags &= ~NV_FLAG_OPEN;
-<<<<<<< HEAD
-
-        if ((nv_acpi_uninit() < 0) &&
-            (count++ < NV_MAX_RECURRING_WARNING_MESSAGES))
-        {
-            nv_printf(NV_DBG_ERRORS,
-                "novideo: failed to unregister from the ACPI subsystem!\n");
-        }
-=======
->>>>>>> 965db985
-    }
+    }
+
     up(&nvl->ldata_lock);
 
     rm_cleanup_file_private(sp, nv, &nvlfp->nvfp);
